from banal import ensure_list
from typing import Optional, Iterable, List
from enum import Enum
from datetime import datetime

from zavod.context import Context
from zavod.entity import Entity
from zavod import settings
from zavod import helpers as h


AFTER_OFFICE = 5 * 365


class OccupancyStatus(Enum):
    CURRENT = "current"
    ENDED = "ended"
    UNKNOWN = "unknown"


def make_position(
    context: Context,
    name: str,
    summary: Optional[str] = None,
    description: Optional[str] = None,
    country: Optional[str | Iterable[str]] = None,
    subnational_area: Optional[str] = None,
    organization: Optional[Entity] = None,
    inception_date: Optional[Iterable[str]] = None,
    dissolution_date: Optional[Iterable[str]] = None,
    number_of_seats: Optional[str] = None,
    wikidata_id: Optional[str] = None,
    source_url: Optional[str] = None,
    lang: Optional[str] = None,
) -> Entity:
    """Create consistent position entities. Help make sure the same position
    from different sources will end up with the same id, while different positions
    don't end up overriding each other.

    Args:
        context: The context to create the entity in.
        name: The name of the position.
        summary: A short summary of the position.
        description: A longer description of the position.
        country: The country or countries the position is in.
        subnational_area: The state or district the position is in.
        organization: The organization the position is a part of.
        inception_date: The date the position was created.
        dissolution_date: The date the position was dissolved.
        number_of_seats: The number of seats that can hold the position.
        wikidata_id: The Wikidata QID of the position.
        source_url: The URL of the source the position was found in.
        lang: The language of the position details.

    Returns:
        A new entity of type `Position`."""

    position = context.make("Position")

    position.add("name", name, lang=lang)
    position.add("summary", summary, lang=lang)
    position.add("description", description, lang=lang)
    position.add("country", country)
    position.add("organization", organization, lang=lang)
    position.add("subnationalArea", subnational_area, lang=lang)
    position.add("inceptionDate", inception_date)
    position.add("dissolutionDate", dissolution_date)
    position.add("numberOfSeats", number_of_seats)
    position.add("wikidataId", wikidata_id)
    position.add("sourceUrl", source_url)

    parts: List[str] = [name]
    if country is not None:
        parts.extend(ensure_list(country))
    if inception_date is not None:
        parts.extend(ensure_list(inception_date))
    if dissolution_date is not None:
        parts.extend(ensure_list(dissolution_date))

    if wikidata_id is not None:
        position.id = wikidata_id
    else:
        position.id = context.make_id(*parts)

    return position


def make_occupancy(
    context: Context,
    person: Entity,
    position: Entity,
    no_end_implies_current: bool,
    current_time: datetime = settings.RUN_TIME,
    start_date: Optional[str] = None,
    end_date: Optional[str] = None,
) -> Optional[Entity]:
    """Create Occupancy entities if they meet our criteria for PEP position occupancy,
    otherwise just return None.

    Occupancies are only created if end_date is None or less than AFTER_OFFICE years
    after current_time. current_time defaults to the process start date and time.
    """
<<<<<<< HEAD
    if end_date is None or end_date > h.backdate(current_time, AFTER_OFFICE):
        occupancy = context.make("Occupancy")
        # Include started and ended strings so that two occupancies, one missing start
        # and and one missing end, don't get normalisted to the same ID
        parts = [person.id, position.id, "started", start_date, "ended", end_date]
        occupancy.id = context.make_id(*parts)
        occupancy.add("holder", person)
        occupancy.add("post", position)
        occupancy.add("startDate", start_date)
        occupancy.add("endDate", end_date)
        if end_date:
=======
    if end_date is not None and end_date < h.backdate(current_time, AFTER_OFFICE):
        return None

    if end_date:
        if end_date < current_time.isoformat():
>>>>>>> 9a7a9040
            status = OccupancyStatus.ENDED.value
        else:
            status = OccupancyStatus.CURRENT.value
    else:
        if no_end_implies_current:
            status = OccupancyStatus.CURRENT.value
        else:
            status = OccupancyStatus.UNKNOWN.value

    occupancy = context.make("Occupancy")
    parts = [person.id, position.id, start_date, end_date]
    occupancy.id = context.make_id(*parts)
    occupancy.add("holder", person)
    occupancy.add("post", position)
    occupancy.add("startDate", start_date)
    occupancy.add("endDate", end_date)
    occupancy.add("status", status)
    return occupancy<|MERGE_RESOLUTION|>--- conflicted
+++ resolved
@@ -100,25 +100,12 @@
     Occupancies are only created if end_date is None or less than AFTER_OFFICE years
     after current_time. current_time defaults to the process start date and time.
     """
-<<<<<<< HEAD
-    if end_date is None or end_date > h.backdate(current_time, AFTER_OFFICE):
-        occupancy = context.make("Occupancy")
-        # Include started and ended strings so that two occupancies, one missing start
-        # and and one missing end, don't get normalisted to the same ID
-        parts = [person.id, position.id, "started", start_date, "ended", end_date]
-        occupancy.id = context.make_id(*parts)
-        occupancy.add("holder", person)
-        occupancy.add("post", position)
-        occupancy.add("startDate", start_date)
-        occupancy.add("endDate", end_date)
-        if end_date:
-=======
+
     if end_date is not None and end_date < h.backdate(current_time, AFTER_OFFICE):
         return None
 
     if end_date:
         if end_date < current_time.isoformat():
->>>>>>> 9a7a9040
             status = OccupancyStatus.ENDED.value
         else:
             status = OccupancyStatus.CURRENT.value
@@ -129,7 +116,9 @@
             status = OccupancyStatus.UNKNOWN.value
 
     occupancy = context.make("Occupancy")
-    parts = [person.id, position.id, start_date, end_date]
+    # Include started and ended strings so that two occupancies, one missing start
+    # and and one missing end, don't get normalisted to the same ID
+    parts = [person.id, position.id, "started", start_date, "ended", end_date]
     occupancy.id = context.make_id(*parts)
     occupancy.add("holder", person)
     occupancy.add("post", position)
