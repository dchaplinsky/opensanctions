--- conflicted
+++ resolved
@@ -10,9 +10,5 @@
   before being moved to a collection under default.
 children:
   - us_finra_actions
-<<<<<<< HEAD
-=======
-  - ir_sanctions
   - dk_pep
->>>>>>> 17625622
 ci_test: false