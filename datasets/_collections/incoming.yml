--- conflicted
+++ resolved
@@ -11,10 +11,5 @@
   before being moved to a collection under default.
 children:
   - us_finra_actions
-<<<<<<< HEAD
-=======
-  - tj_companies
-  - am_hetq_peps
   - nz_designated_terrorists
->>>>>>> 29d958ed
 ci_test: false